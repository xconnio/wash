--- conflicted
+++ resolved
@@ -64,9 +64,7 @@
 	caller := inv.Caller()
 	defer func() {
 		p.Lock()
-		if stored, exists := p.ptmx[caller]; exists && stored == ptmx {
-			delete(p.ptmx, caller)
-		}
+		delete(p.ptmx, caller)
 		p.Unlock()
 		if err := ptmx.Close(); err != nil {
 			log.Printf("Error closing PTY for caller %d: %v", caller, err)
@@ -144,7 +142,6 @@
 		}
 
 		p.Lock()
-		ptmx, ok = p.ptmx[caller]
 		delete(p.ptmx, caller)
 		p.Unlock()
 		if ok {
@@ -306,8 +303,6 @@
 	return nil
 }
 
-<<<<<<< HEAD
-=======
 func addRealm(router *xconn.Router, realm string) {
 	if router.HasRealm(realm) {
 		return
@@ -323,10 +318,6 @@
 	log.Printf("Adding realm: %s", realm)
 }
 
-type Options struct {
-}
-
->>>>>>> 1e7430c4
 func main() {
 	address := fmt.Sprintf("%s:%d", defaultHost, defaultPort)
 	path := os.ExpandEnv("$HOME/.wampshell/authorized_keys")
